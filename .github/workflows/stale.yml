--- conflicted
+++ resolved
@@ -7,29 +7,4 @@
 
 jobs:
   stale:
-<<<<<<< HEAD
-    uses: kyma-project/test-infra/.github/workflows/reusable-stale.yml@main
-=======
-    runs-on: ubuntu-latest
-    steps:
-      - uses: actions/stale@v10
-        with:
-          days-before-stale: 360
-          days-before-close: 180
-          stale-issue-label: 'lifecycle/stale'
-          stale-pr-label: 'lifecycle/stale'
-          exempt-issue-labels: 'lifecycle/frozen,lifecycle/active'
-          exempt-pr-labels: 'lifecycle/frozen,lifecycle/active'
-          stale-issue-message: |
-            This issue has been automatically marked as stale due to the lack of recent activity. It will soon be closed if no further activity occurs.
-            Thank you for your contributions.
-          stale-pr-message: |
-            This pull request has been automatically marked as stale due to the lack of recent activity. It will soon be closed if no further activity occurs.
-            Thank you for your contributions.
-          close-issue-message: |
-            This issue has been automatically closed due to the lack of recent activity.
-            /lifecycle rotten
-          close-pr-message: |
-            This pull request has been automatically closed due to the lack of recent activity.
-            /lifecycle rotten
->>>>>>> 0deb2f10
+    uses: kyma-project/test-infra/.github/workflows/reusable-stale.yml@main