--- conflicted
+++ resolved
@@ -102,13 +102,8 @@
         echo "platforms=$result" >> $GITHUB_OUTPUT
       id: prepare-platforms
       shell: bash
-<<<<<<< HEAD
 
-    - uses: docker://europe-docker.pkg.dev/kyma-project/prod/image-builder:v20250924-935a21c6
-=======
-    
     - uses: docker://europe-docker.pkg.dev/kyma-project/prod/image-builder:v20250929-835aec39
->>>>>>> 02e8e905
       id: build
       with:
         args: --name=${{ inputs.image-name }} --context=${{ inputs.context }} --dockerfile=${{ inputs.dockerfile }} --target=${{ inputs.target }} --azure-access-token=${{ inputs.ado-token }} --oidc-token=${{ inputs.oidc-token }} ${{ steps.prepare-build-args.outputs.build-args }} ${{ steps.prepare-tags.outputs.tags }} ${{ steps.prepare-platforms.outputs.platforms }} --export-tags=${{ inputs.export-tags }} --config=${{ inputs.config }} --use-go-internal-sap-modules=${{ inputs.use-go-internal-sap-modules }}